<!DOCTYPE html>
<html lang="en">

<head>

    <meta charset="utf-8">
    <meta http-equiv="X-UA-Compatible" content="IE=edge">
    <meta name="viewport" content="width=device-width, initial-scale=1">
    <meta name="description" content="">
    <meta name="author" content="">

    <title>Blog</title>

    <!-- Bootstrap Core CSS -->
    <link href="vendor/bootstrap/css/bootstrap.min.css" rel="stylesheet">

    <!-- Theme CSS -->
    <link href="css/clean-blog.min.css" rel="stylesheet">

    <!-- Custom Fonts -->
    <link href="vendor/font-awesome/css/font-awesome.min.css" rel="stylesheet" type="text/css">
    <link href='https://fonts.googleapis.com/css?family=Lora:400,700,400italic,700italic' rel='stylesheet' type='text/css'>
    <link href='https://fonts.googleapis.com/css?family=Open+Sans:300italic,400italic,600italic,700italic,800italic,400,300,600,700,800' rel='stylesheet' type='text/css'>

    <!-- HTML5 Shim and Respond.js IE8 support of HTML5 elements and media queries -->
    <!-- WARNING: Respond.js doesn't work if you view the page via file:// -->
    <!--[if lt IE 9]>
        <script src="https://oss.maxcdn.com/libs/html5shiv/3.7.0/html5shiv.js"></script>
        <script src="https://oss.maxcdn.com/libs/respond.js/1.4.2/respond.min.js"></script>
    <![endif]-->

</head>

<body>

    <!-- Navigation -->
    <nav class="navbar navbar-default navbar-custom navbar-fixed-top">
        <div class="container-fluid">
            <!-- Brand and toggle get grouped for better mobile display -->
            <div class="navbar-header page-scroll">
                <button type="button" class="navbar-toggle" data-toggle="collapse" data-target="#bs-example-navbar-collapse-1">
                    <span class="sr-only">Toggle navigation</span>
                    Menu <i class="fa fa-bars"></i>
                </button>
                <!--<a class="navbar-brand" href="index.html">Start Bootstrap</a> -->
            </div>

            <!-- Collect the nav links, forms, and other content for toggling -->
            <div class="collapse navbar-collapse" id="bs-example-navbar-collapse-1">
                <ul class="nav navbar-nav navbar-right">
                    <li>
                        <a href="index.html">Home</a>
                    </li>
                    <li>
                        <a href="about.html">About</a>
                    </li>
                    <li>
                        <a href="post.html">Blog</a>
                    </li>
                    <li>
                        <a href="http://www.anujdutt.com.s3-website-us-east-1.amazonaws.com/">Profile</a>
                    </li>
                </ul>
            </div>
            <!-- /.navbar-collapse -->
        </div>
        <!-- /.container -->
    </nav>

    <!-- Page Header -->
    <!-- Set your background image for this header on the line below. -->
    <header class="intro-header" style="background-image: url('img/post-bg.jpg')">
        <div class="container">
            <div class="row">
                <div class="col-lg-8 col-lg-offset-2 col-md-10 col-md-offset-1">
                    <div class="post-heading">
                        <h1>Generative Adversarial Networks:Part I</h1>
                        <h2 class="subheading">A brief Introduction to GAN's</h2>
                        <span class="meta">Posted on April 30, 2017</span>
                    </div>
                </div>
            </div>
        </div>
    </header>

    <!-- Post Content -->
    <article>
        <div class="container">
            <div class="row">
                <div class="col-lg-8 col-lg-offset-2 col-md-10 col-md-offset-1">

                  <p>In this tutorial, we will cover:</p>

                  <ol>
                    <li><b>Brief introduction to Generative Models.</b></li>
                    <li><b>What are GAN’s?</b></li>
                    <li><b>Why and where to use GAN's?</b></li>
                    <li><b>Project on how to use GAN's to generate MNIST data.</b></li>
                  </ol>

                  <p>There are usually two types of Generative Modelling techniques:</p>

                  <ol>
                    <li><b>Density Estimation:</b> where you take some points on a 1-D number line and fit a Gaussian (normal/bell shape) curve and fit a density function to them.</li>
                    <li><b>Sample Generation:</b> where you take a machine, observe some examples from a distribution and create some new examples from that distribution.</li>
                  </ol>

                  <p>So, the first question arises that why should we study GAN's and more generally Generative Modelling?</p>

                  <ol>
                    <p><li>It has been found that Generative models prove to be great test of our ability to use high-dimensional complicated probability distribution.</li></p>
<<<<<<< HEAD
                    <p><li>Generative models help us to simulate possible future or models before implementing them or simulate Reinforcement Learning techniques. <br>This helps to make the system more robust as we train the agent in a simulated environment that's built entirely by the Generative models rather than making and feeding the environment by hand where there can be some loopholes.</li></p>
                    <p><li>Generative models are easy to parallelize on a GPU and the cost for the mistakes is not that high as can be while creating environment by hand.</li></p>
                    <p><li>Generative models can handle the missing data in a dataset more efficiently. It can learn and generate the missing data and even generate missing labels in the unlabeled data.</li></p>
                    <p><li>Generative models are great for speech modelling, text to image, generating word embedding’s etc.</li></p>
=======
                    <li>Generative models help us to simulate possible future or models before implementing them or simulate Reinforcement Learning techniques. <br>This helps to make the system more robust as we train the agent in a simulated environment that's built entirely by the Generative models rather than making and feeding the environment by hand where there can be some loopholes.</li>
                    <li>Generative models are easy to parallelize on a GPU and the cost for the mistakes is not that high as can be while creating environment by hand.</li>
                    <li>Generative models can handle the missing data in a dataset more efficiently. It can learn and generate the missing data and even generate missing labels in the unlabeled data.</li>
                    <li>Generative models are great for speech modelling, text to image, generating word embedding’s etc.</li>
>>>>>>> 2ad33cc4
                  </ol>

                  <p>Now, you must be thinking that there are other generative models as well that do a good work, so why study GAN's specifically? GAN's have some special properties due to which they are better than others as a generative model.

                    <ol>
                      <p><li>Firstly, the GAN's use a latent code as compared to other adversarial networks like PixelCNN.</li></p>
                      <p><li>GAN's are asymptotically consistent unlike the Variational Autoencoders.</li></p>
                      <p><li>Also, to make a GAN, no Markov Chains are required.</li></p>
                      <p><li>GAN's are also often regarded as producing the best samples in the output as compared to other conventional approaches. For example, in a paper by Lotter et al, 2016, it shows that when we want to generate the next frame in a video, using the conventional approaches like using the Mean Squared Error (MSE) leads to a blurry image at the output because that output is formed by averaging
                     over all the previous frames. In contrast to MSE, using GAN's use adversarial loss technique to generate the image and hence the image obtained at the output is crisp.</li></p>
                      <p><li>GAN's or Generative Adversarial Networks take a collection of training examples and forms some representation of probability distribution. Like Variational Autoencoders are good at getting a high likelihood, GAN's can generate real life examples.</li></p>
                    </ol>

                    <p>So, let's dive into the world of GAN's.</p>
                    <p><b>GAN</b> or <b>Generative Adversarial Networks</b> have recently been of great interests among the Machine Learning and Deep Learning community. Recently <b>Yann LeCun</b>, Director of AI Research at Facebook and Professor at NYU, said that  <b><i>"The most important and potentially upcoming breakthroughs in Deep Learning, in my opinion, is adversarial training (also called GAN for Generative Adversarial Networks)".</i></b></p>
                    <p>The concept of GAN's was first introduced by <b>Dr. Ian Goodfellow</b>, a PhD from University of Montreal and currently a researcher at OpenAI.</p>
                    <p>GAN's or Generative Adversarial Networks is a class of Neural Networks which allows the network to learn to generate data with the same internal structures as input/training data.</p>
                    <p>A basic GAN has two main parts/networks:</p>

                    <ol>
                      <li><b>Discriminator</b></li>
                      <li><b>Generator</b></li>
                    </ol>

                    <h3>Discriminator (D):</h3>
                    <p>As the name suggests, the goal of a discriminator is to discriminate between the real and the fake data. It is more like a binary classifier that classifies the inputs as real or from the training data and fake or generated data.<br>
                    It uses a neural network (or any other network) to learn the input functions from the data and hence during testing it can classify that whether the test data is from a training set i.e. the one it has seen earlier or the fake data.</p>

                    <h3>Generator (G):</h3>
                    <p>As the name suggests, the goal of the generator is to generate the data similar to some models from the training data.</p>
                    <p>So how does it actually work?</p>
                    <p>The input to the generator is a noise data which is almost equal to or smaller than the dimensions of the input data. The generator network also uses a neural network to generate an output data. <br>This data is then sent to the discriminator which tells that whether the data generated is real or fake and if fake then how far is it from the original/real data. This error is fed back into the neural network to learn the data representations. After some training, the generator is able to output the data that the discriminator classifies as real and the generator is able to fool the discriminator. <br>This process does not end at a single iteration. There can be thousands of iterations before the generator is able to produce data similar to the real data.</p>
                    <p>You can see the working of the generator as a Reinforcement Learning problem. When the discriminator classifies the generated image as fake, there is a negative reward that is awarded to the generator network. The generator network continuously tries to maximize the reward and minimize the error.</p>

                    <h3>GAN Working:</h3>

                    <p>The figure below shows and summarizes the working of the Discriminator and a Generator in a GAN:</p>
                    <ol>
                        <li><p>Firstly we take the training data and take a sample "x" from it. This data is input to a Discriminator which is essentially a Neural Network (or any other network). This network gets trained on the trainig data and hence, on the output the discriminator D(x) tries to classify each of the training samples as "1" i.e. real/original data.</p></li>

                    <figure>
                      <img src="anujdutt9.github.io\img\GAN\11.png" alt="anujdutt9.github.io\img\GAN\11.png" align="middle" width="600", height="500">
                      <figcaption>Fig.1: Working of Discriminator and Generator in a Generative Adversarial Network.</figcaption>
                    </figure>

                    <li><p>In case of a Generator, we input the data as random noise. The generator is also a Neural Network (or any other network) which generates an output data. This data is sent to the discriminator for classification.</p></li>
                    <li><p>The Discriminator (D) tries to make the factor D(G(z)) as near to zero i.e. fake data detected whereas the Generator tries to make the factor D(G(z)) as near to "1" as possible i.e. the discriminator is fooled by the generator's output.</p></li>
                    <li><p>Finally, at the end, both of thm settle down at a point called the saddle point. This point is where the Discriminator classifies the generated images as real rather than fake.</p></li>
                    </ol>

                    <h3>Mathematical Notations:</h3>
                    <ol>
                        <li><p>Let us consider two random variables "x" and "y" where "x" represents the observed or the real data and "y" represents the target or generated data.</p></li>
                        <li><p>Then, the joint distribution for x and y is given as P(x,y) where P(x,y) is the probability density over the two variables.</p></li>
                        <li><p>A Discriminator evaluates the conditional probability P(y|x) i.e. probability of y given x. Ex. given the input vector of pixels from MNIST dataset, what is the probability that y = 1 i.e. the label of the pixel values is "1".</p></li>
                        <li><p>On the other hand a Generator model allows us to evaluate the joint probability P(x,y).</p></li>
                        <li><p>This shows that we can propose value pairs of the form (x,y) and do rejection sampling to obtain samples x and y from P(x,y) or in simple terms you can say that we can input a random number of form [0,1] and output a picture of a bird.</p></li>
                        <li><p>In practice, the discriminator takes as input a set of random data which can be either real (x) or generated (G(z)) where "z" is the random noise data, and it produces the probability of the generator data being real (P(x)).</p></li>
                    </ol>

                      <p>In other words, <b>Discriminator (D)</b> and <b>Generator (G)</b> play a <b>two-player minimax game</b> with value function <b>V (G, D)</b> as shown below:</p>

                      <img src="anujdutt9.github.io\img\GAN\1.png" alt="anujdutt9.github.io\img\GAN\1.png" align="middle" width="600" >

                      <p>where,<br>
                      &nbsp &nbsp <b>D(x)</b> represents the probability that "x" came from original data rather than generated data.<br>
                      &nbsp &nbsp <b>D(G(z))</b> is the factor that the Discriminator wants to minimize and the Generator wants to maximize.</p>

                      <p>Now let’s have a look at the Algorithm that governs the minmax game that we discussed above.</p>
                      <img src="anujdutt9.github.io\img\GAN\3.png" alt="anujdutt9.github.io\img\GAN\3.png" align="middle" width="600" >

                      <p>As we can see from the algorithm given above, firstly the Discrimintaor is updated by ascending its stocastic gradient for "k" number of steps. For each "k" steps, the Generator Network is trained once.</p>

                      <p>The discriminator is optimized in order to increase the likelihood of giving a high probability to the real data and a low probability to the fake data.</p>
                      <p>The following equation, also the cost/loss equation for the Discriminator, is used to train the discriminator as shown below:</p>

                      <img src="anujdutt9.github.io\img\GAN\2.png" alt="anujdutt9.github.io\img\GAN\2.png" align="middle" width="500">

                      <p>In the above equation, the aim of our optimizer is to maximize the first part of the above equation i.e. maximize(D(x)) and minimize the other term i.e. minimize(D(G(z)).<br>
                      Why do we do this? Because we know that when we train the Discriminator, it tries to make the value of D(G(z)) near to "0" and the generator tries to make the value D(G(z)) near to "1".</p>

                      <p>Then we optimize the Generator as discussed in order to increase the probability of data being rated highly. </p>
                      <p>The following equation is used to train the Generator: </p>
                      <img src="anujdutt9.github.io\img\GAN\4.png" alt="anujdutt9.github.io\img\GAN\4.png" align="middle" width="400">

                      <p>While optimizing for the generator, we want to maximize the term D(G(x)).</p>
                      <p>By alternating the gradient optimizations between the Generator and the Discriminator using the above given expressions on new batch of real and generated data each time, the GAN slowly starts converging and produces data that is as realistic as the network is capable of modelling.</p>

                      <p>We have been talking about the Discriminator a lot in the above discussion. So, how do we define an optimal discriminator.</p>
                      <p> For a fixed Generator, the optimal discriminator is given by the following ratio:</p>
                      <img src="anujdutt9.github.io\img\GAN\5.png" alt="anujdutt9.github.io\img\GAN\5.png" align="middle" width="400">
                      <p>where,<br></p>
                      &nbsp &nbsp <b>pdata</b> is the training data distribution <br>
                      &nbsp &nbsp <b>pg</b> is the generative distribution

                      <p>Estimating this ratio for D(x) using supervised learning is the key approximation mechanism used by the GAN's.<br>
                         The training objective for a Discriminator is to maximize the log-likelihood for estimating the conditional probability P (Y = y|x), where Y indicates whether "x" comes from the original data or the generated data.<br>
                         When the generated data becomes equal to the original data and the discriminator is not able to differentiate between the two data, the ratio of D(x) is equal to 0.5 at that time. At this time, we say that the generator has successfully fooled the discriminator.
                         This point is called the saddle point.</p>


                      <h3>Steps to Train the Generator and Discriminator:</h3>

                      <p>The discriminator and generator are trained in an alternating fashion. Over time the discriminator learns ways to discriminate between the real data and the fake data. This helps making the generator more robust. <br>
                        Also, note that some people also like to train these networks in a different way. In this approach, for each "n" number of iterations of the discriminator, we train the generator once, thereby making both the generator and the discriminator more robust. <br>
                        The only drawback of this approach is that it takes a lot of time and iterations before the generator fools the discriminator. In more common terms, the generator and discriminator can be seen as playing a min-max game using a feed forward neural network.</p>

                      <p>Following are the steps used to train a GAN:</p>

                      <ol>
                        <li><p>Choose an optimization algorithms. ex. Adam</p></li>
                        <li><p>Choose two minibatches and apply optimization to both of them. The two minibatches are one of training examples and the other of generated samples.</p></li>
                        <li><p>One optional step is to run the optimization for "k" steps for one player, say, the Discriminator, for every single step of the Generator.</p></li>
                      </ol>

                      <p><b>NOTE</b> that the optimizer must be perfect else it can lead to underfitting. Also the dataset must be large else it can cause overfitting.</p>

                      <p><i>So, now we have reached the end of Part 1 of this tutorial. I hope I was able to clearly represent the working of GAN's.</i></p>
                      <p><b>For Part 2 of this tutorial, click <a href="#">here</a></b></p>
                      <p><b>Please feel free to leave any comments, suggestions, corrections if any :)</b></p>
                </div>
            </div>
        </div>
    </article>

    <hr>

    <!-- Footer -->
    <footer>
        <div class="container">
            <div class="row">
                <div class="col-lg-8 col-lg-offset-2 col-md-10 col-md-offset-1">
                    <ul class="list-inline text-center">
                        <li>
                            <a href="https://twitter.com/MaverickGoose9">
                                <span class="fa-stack fa-lg">
                                    <i class="fa fa-circle fa-stack-2x"></i>
                                    <i class="fa fa-twitter fa-stack-1x fa-inverse"></i>
                                </span>
                            </a>
                        </li>
                        <li>
                            <a href="https://www.facebook.com/anuj.dutt">
                                <span class="fa-stack fa-lg">
                                    <i class="fa fa-circle fa-stack-2x"></i>
                                    <i class="fa fa-facebook fa-stack-1x fa-inverse"></i>
                                </span>
                            </a>
                        </li>
                        <li>
                            <a href="https://github.com/anujdutt9">
                                <span class="fa-stack fa-lg">
                                    <i class="fa fa-circle fa-stack-2x"></i>
                                    <i class="fa fa-github fa-stack-1x fa-inverse"></i>
                                </span>
                            </a>
                        </li>
						<li>
                            <a href="https://www.linkedin.com/in/anuj-dutt-a0230b54/">
                                <span class="fa-stack fa-lg">
                                    <i class="fa fa-circle fa-stack-2x"></i>
                                    <i class="fa fa-linkedin fa-stack-1x fa-inverse"></i>
                                </span>
                            </a>
                        </li>

                    </ul>
                    <p class="copyright text-muted">Copyright &copy; anujdutt9.github.io 2017</p>
                </div>
            </div>
        </div>
    </footer>

    <!-- jQuery -->
    <script src="vendor/jquery/jquery.min.js"></script>

    <!-- Bootstrap Core JavaScript -->
    <script src="vendor/bootstrap/js/bootstrap.min.js"></script>

    <!-- Contact Form JavaScript -->
    <script src="js/jqBootstrapValidation.js"></script>
    <script src="js/contact_me.js"></script>

    <!-- Theme JavaScript -->
    <script src="js/clean-blog.min.js"></script>

</body>
</html><|MERGE_RESOLUTION|>--- conflicted
+++ resolved
@@ -109,17 +109,11 @@
 
                   <ol>
                     <p><li>It has been found that Generative models prove to be great test of our ability to use high-dimensional complicated probability distribution.</li></p>
-<<<<<<< HEAD
+
                     <p><li>Generative models help us to simulate possible future or models before implementing them or simulate Reinforcement Learning techniques. <br>This helps to make the system more robust as we train the agent in a simulated environment that's built entirely by the Generative models rather than making and feeding the environment by hand where there can be some loopholes.</li></p>
                     <p><li>Generative models are easy to parallelize on a GPU and the cost for the mistakes is not that high as can be while creating environment by hand.</li></p>
                     <p><li>Generative models can handle the missing data in a dataset more efficiently. It can learn and generate the missing data and even generate missing labels in the unlabeled data.</li></p>
                     <p><li>Generative models are great for speech modelling, text to image, generating word embedding’s etc.</li></p>
-=======
-                    <li>Generative models help us to simulate possible future or models before implementing them or simulate Reinforcement Learning techniques. <br>This helps to make the system more robust as we train the agent in a simulated environment that's built entirely by the Generative models rather than making and feeding the environment by hand where there can be some loopholes.</li>
-                    <li>Generative models are easy to parallelize on a GPU and the cost for the mistakes is not that high as can be while creating environment by hand.</li>
-                    <li>Generative models can handle the missing data in a dataset more efficiently. It can learn and generate the missing data and even generate missing labels in the unlabeled data.</li>
-                    <li>Generative models are great for speech modelling, text to image, generating word embedding’s etc.</li>
->>>>>>> 2ad33cc4
                   </ol>
 
                   <p>Now, you must be thinking that there are other generative models as well that do a good work, so why study GAN's specifically? GAN's have some special properties due to which they are better than others as a generative model.
